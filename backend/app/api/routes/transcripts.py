"""
Transcript API Endpoints

Provides REST endpoints for transcript ingestion and management.
"""

from uuid import UUID

<<<<<<< HEAD
from fastapi import APIRouter, Depends, Request, Query, HTTPException
=======
from fastapi import APIRouter, Depends, HTTPException, Request, status
>>>>>>> 06692fb2
from slowapi import Limiter
from slowapi.util import get_remote_address
from sqlalchemy.ext.asyncio import AsyncSession

from app.core.errors import TranscriptAlreadyExistsError, InvalidInputError
from app.db.session import get_db
from app.db.models import User
from app.db.repositories.transcript_repo import TranscriptRepository
from app.dependencies import get_current_user
from app.schemas.transcript import (
    TranscriptIngestRequest,
    TranscriptResponse,
    VideoListItem,
    VideoListResponse,
)
from app.services.transcript_service import TranscriptService

# Rate limiter configuration
limiter = Limiter(key_func=get_remote_address)

# Create router
router = APIRouter(prefix="/api/transcripts", tags=["transcripts"])


@router.get("/", response_model=VideoListResponse)
@limiter.limit("30/minute")
async def list_transcripts(
    request: Request,
    limit: int = Query(default=10, ge=1, le=50, description="Number of transcripts per page"),
    offset: int = Query(default=0, ge=0, description="Number of transcripts to skip"),
    db: AsyncSession = Depends(get_db),
    user: User = Depends(get_current_user),
) -> VideoListResponse:
    """
    Get paginated list of user's transcripts.

    Returns minimal transcript data (id, title, created_at) suitable for list display.
    Transcripts are ordered by creation time descending (newest first).

    Rate limit: 30 requests per minute per IP.

    Args:
        request: FastAPI request (for rate limiting)
        limit: Maximum number of transcripts to return (1-50, default 10)
        offset: Number of transcripts to skip for pagination (default 0)
        db: Database session
        user: Current authenticated user

    Returns:
        VideoListResponse with:
        - videos: List of VideoListItem (id, title, created_at)
        - total: Total count of user's transcripts
        - limit: Applied limit
        - offset: Applied offset

    Raises:
        AuthenticationError: User not authenticated (401)
        RateLimitExceededError: Rate limit exceeded (429)

    Example:
        >>> GET /api/transcripts?limit=10&offset=0
        >>> Headers: {"Authorization": "Bearer <token>"}
        >>> Response: {
        >>>   "videos": [
        >>>     {
        >>>       "id": "550e8400-e29b-41d4-a716-446655440000",
        >>>       "title": "Video Title",
        >>>       "created_at": "2025-11-01T10:30:00Z"
        >>>     }
        >>>   ],
        >>>   "total": 25,
        >>>   "limit": 10,
        >>>   "offset": 0
        >>> }
    """
    repo = TranscriptRepository(db)

    # Get paginated transcripts
    transcripts, total = await repo.list_by_user(
        user_id=user.id, limit=limit, offset=offset
    )

    # Convert to response items
    videos = [
        VideoListItem(
            id=str(transcript.id),
            title=transcript.title or "Untitled Video",
            created_at=transcript.created_at,
        )
        for transcript in transcripts
    ]

    return VideoListResponse(videos=videos, total=total, limit=limit, offset=offset)


@router.post("/ingest", response_model=TranscriptResponse, status_code=201)
@limiter.limit("10/minute")
async def ingest_transcript(
    request: Request,
    body: TranscriptIngestRequest,
    db: AsyncSession = Depends(get_db),
    user: User = Depends(get_current_user),
) -> TranscriptResponse:
    """
    Ingest YouTube transcript for authenticated user.

    Full pipeline execution:
        1. Fetch transcript from SUPADATA API
        2. Check for duplicate (by youtube_video_id + user_id)
        3. Save transcript to PostgreSQL
        4. Chunk the transcript text (700 tokens, 20% overlap)
        5. Generate embeddings (OpenAI text-embedding-3-small)
        6. Save chunks to PostgreSQL
        7. Upsert vectors to Qdrant

    Rate limit: 10 requests per minute per IP.

    Args:
        request: FastAPI request (for rate limiting)
        body: Ingestion request (youtube_url)
        db: Database session
        user: Current authenticated user

    Returns:
        TranscriptResponse with ingestion results

    Raises:
        AuthenticationError: User not authenticated (401)
        TranscriptAlreadyExistsError: Transcript already exists for this video (409)
        InvalidInputError: Invalid YouTube URL format (400)
        RateLimitExceededError: Rate limit exceeded (429)
        ExternalAPIError: SUPADATA API error or external service failure (503)
        Exception: Unexpected server errors handled by global handler (500)

    Example:
        >>> POST /api/transcripts/ingest
        >>> Headers: {"Authorization": "Bearer <token>"}
        >>> Body: {"youtube_url": "https://youtube.com/watch?v=dQw4w9WgXcQ"}
        >>> Response: {
        >>>   "id": "550e8400-e29b-41d4-a716-446655440000",
        >>>   "youtube_video_id": "dQw4w9WgXcQ",
        >>>   "chunk_count": 12,
        >>>   "metadata": {"title": "...", "duration": 213, "language": "en"}
        >>> }
    """
    service = TranscriptService()

    result = await service.ingest_transcript(
        youtube_url=body.youtube_url,
        user_id=user.id,
        db_session=db,
    )

    return TranscriptResponse(
        id=result["transcript_id"],
        youtube_video_id=result["youtube_video_id"],
        chunk_count=result["chunk_count"],
        metadata=result["metadata"],
    )


<<<<<<< HEAD
@router.delete("/{transcript_id}", status_code=204)
=======
@router.delete("/{transcript_id}", status_code=status.HTTP_204_NO_CONTENT)
>>>>>>> 06692fb2
@limiter.limit("20/minute")
async def delete_transcript(
    request: Request,
    transcript_id: UUID,
    db: AsyncSession = Depends(get_db),
    user: User = Depends(get_current_user),
) -> None:
    """
<<<<<<< HEAD
    Delete a transcript and its associated chunks.

    Verifies transcript ownership before deletion. Cascading deletes
    remove all associated chunks from PostgreSQL automatically.
=======
    Delete a transcript and all associated data.

    Full deletion pipeline:
        1. Verify transcript exists and user owns it
        2. Get all chunk IDs for this transcript
        3. Delete vectors from Qdrant (best-effort)
        4. Delete transcript from PostgreSQL (cascades to chunks)
        5. Decrement user's transcript_count
>>>>>>> 06692fb2

    Rate limit: 20 requests per minute per IP.

    Args:
        request: FastAPI request (for rate limiting)
        transcript_id: UUID of transcript to delete
        db: Database session
        user: Current authenticated user

    Returns:
<<<<<<< HEAD
        204 No Content on success

    Raises:
        AuthenticationError: User not authenticated (401)
        HTTPException: Transcript not found or not owned by user (404)
        RateLimitExceededError: Rate limit exceeded (429)
=======
        None (204 No Content on success)

    Raises:
        AuthenticationError: User not authenticated (401)
        HTTPException: Transcript not found or access denied (404/403)
        RateLimitExceededError: Rate limit exceeded (429)
        Exception: Unexpected server errors handled by global handler (500)
>>>>>>> 06692fb2

    Example:
        >>> DELETE /api/transcripts/550e8400-e29b-41d4-a716-446655440000
        >>> Headers: {"Authorization": "Bearer <token>"}
        >>> Response: 204 No Content
    """
<<<<<<< HEAD
    repo = TranscriptRepository(db)

    # Delete transcript with ownership verification
    deleted = await repo.delete_by_user(transcript_id, user.id)

    if not deleted:
        raise HTTPException(
            status_code=404,
            detail="Transcript not found or you do not have permission to delete it",
        )

    # Commit the transaction
    await db.commit()
=======
    service = TranscriptService()

    try:
        await service.delete_transcript(
            transcript_id=str(transcript_id),
            user_id=str(user.id),
            db_session=db,
        )
    except ValueError as e:
        # Transcript not found or user doesn't own it
        error_msg = str(e)
        if "not found" in error_msg:
            raise HTTPException(
                status_code=status.HTTP_404_NOT_FOUND,
                detail=f"Transcript {transcript_id} not found",
            ) from e
        elif "does not own" in error_msg:
            raise HTTPException(
                status_code=status.HTTP_403_FORBIDDEN,
                detail="You do not have permission to delete this transcript",
            ) from e
        else:
            raise HTTPException(
                status_code=status.HTTP_400_BAD_REQUEST,
                detail=error_msg,
            ) from e
>>>>>>> 06692fb2
<|MERGE_RESOLUTION|>--- conflicted
+++ resolved
@@ -6,11 +6,7 @@
 
 from uuid import UUID
 
-<<<<<<< HEAD
-from fastapi import APIRouter, Depends, Request, Query, HTTPException
-=======
-from fastapi import APIRouter, Depends, HTTPException, Request, status
->>>>>>> 06692fb2
+from fastapi import APIRouter, Depends, HTTPException, Query, Request, status
 from slowapi import Limiter
 from slowapi.util import get_remote_address
 from sqlalchemy.ext.asyncio import AsyncSession
@@ -172,11 +168,7 @@
     )
 
 
-<<<<<<< HEAD
-@router.delete("/{transcript_id}", status_code=204)
-=======
 @router.delete("/{transcript_id}", status_code=status.HTTP_204_NO_CONTENT)
->>>>>>> 06692fb2
 @limiter.limit("20/minute")
 async def delete_transcript(
     request: Request,
@@ -185,12 +177,6 @@
     user: User = Depends(get_current_user),
 ) -> None:
     """
-<<<<<<< HEAD
-    Delete a transcript and its associated chunks.
-
-    Verifies transcript ownership before deletion. Cascading deletes
-    remove all associated chunks from PostgreSQL automatically.
-=======
     Delete a transcript and all associated data.
 
     Full deletion pipeline:
@@ -199,7 +185,6 @@
         3. Delete vectors from Qdrant (best-effort)
         4. Delete transcript from PostgreSQL (cascades to chunks)
         5. Decrement user's transcript_count
->>>>>>> 06692fb2
 
     Rate limit: 20 requests per minute per IP.
 
@@ -210,14 +195,6 @@
         user: Current authenticated user
 
     Returns:
-<<<<<<< HEAD
-        204 No Content on success
-
-    Raises:
-        AuthenticationError: User not authenticated (401)
-        HTTPException: Transcript not found or not owned by user (404)
-        RateLimitExceededError: Rate limit exceeded (429)
-=======
         None (204 No Content on success)
 
     Raises:
@@ -225,28 +202,12 @@
         HTTPException: Transcript not found or access denied (404/403)
         RateLimitExceededError: Rate limit exceeded (429)
         Exception: Unexpected server errors handled by global handler (500)
->>>>>>> 06692fb2
 
     Example:
         >>> DELETE /api/transcripts/550e8400-e29b-41d4-a716-446655440000
         >>> Headers: {"Authorization": "Bearer <token>"}
         >>> Response: 204 No Content
     """
-<<<<<<< HEAD
-    repo = TranscriptRepository(db)
-
-    # Delete transcript with ownership verification
-    deleted = await repo.delete_by_user(transcript_id, user.id)
-
-    if not deleted:
-        raise HTTPException(
-            status_code=404,
-            detail="Transcript not found or you do not have permission to delete it",
-        )
-
-    # Commit the transaction
-    await db.commit()
-=======
     service = TranscriptService()
 
     try:
@@ -272,5 +233,4 @@
             raise HTTPException(
                 status_code=status.HTTP_400_BAD_REQUEST,
                 detail=error_msg,
-            ) from e
->>>>>>> 06692fb2
+            ) from e